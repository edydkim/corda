--- conflicted
+++ resolved
@@ -485,11 +485,7 @@
     // the resulting file and add to the repo, changing the filename as appropriate
     //
     @Test
-<<<<<<< HEAD
-    @Ignore
-=======
     @Ignore("Test fails after moving NetworkParameters and NotaryInfo into core from node-api")
->>>>>>> 1902a4f1
     fun readBrokenNetworkParameters(){
         val sf = testDefaultFactory()
         sf.register(net.corda.nodeapi.internal.serialization.amqp.custom.InstantSerializer(sf))
